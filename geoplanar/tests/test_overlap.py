#!/usr/bin/env python3

import geopandas
import numpy
from numpy.testing import assert_equal
from shapely.geometry import box

<<<<<<< HEAD
from geoplanar.overlap import is_overlapping, trim_overlaps, merge_touching
=======
from geoplanar.overlap import is_overlapping, trim_overlaps, merge_overlaps
>>>>>>> 012f6dd5


class TestOverlap:
    def setup_method(self):
        self.p1 = box(0, 0, 10, 10)
        self.p2 = box(8, 4, 12, 6)
        self.p3 = box(10, 0, 20, 10)
        self.gdf = geopandas.GeoDataFrame(geometry=[self.p1, self.p2])
        self.gdf2 = geopandas.GeoDataFrame(geometry=[self.p1, self.p3, self.p2])

    def test_is_overlapping(self):
        assert is_overlapping(self.gdf)

    def test_trim_overlaps(self):
        gdf1 = trim_overlaps(self.gdf)
        assert_equal(gdf1.area.values, numpy.array([96.0, 8.0]))

    def test_trim_overlaps_smallest(self):
        gdf1 = trim_overlaps(self.gdf, largest=False)
        assert_equal(gdf1.area.values, numpy.array([100.0, 4.0]))

    def test_trim_overlaps_multiple(self):
        gdf1 = trim_overlaps(self.gdf2, largest=False)
        assert_equal(gdf1.area.values, numpy.array([100.0, 100.0, 0.0]))

        gdf1 = trim_overlaps(self.gdf2)
        assert_equal(gdf1.area.values, numpy.array([96.0, 96.0, 8.0]))

<<<<<<< HEAD
class TestTouching:
    def setup_method(self):
        self.p1 = box(0, 0, 1, 1)
        self.p2 = box(1, 0, 11, 10)
        self.p3 = box(15, 0, 25, 10)
        self.p4 = box(0, 15, 1, 16)
        self.gdf = geopandas.GeoDataFrame(geometry=[self.p1, self.p2, self.p3, self.p4])
        self.index = [0, 3]

    def test_merge_touching(self):
        gdf1 = merge_touching(self.gdf,self.index)
        assert_equal(gdf1.area.values, numpy.array([101,100]))
=======
    def test_merge_overlaps(self):
        gdf1 = merge_overlaps(self.gdf, 10, 0)
        assert_equal(gdf1.area.values, numpy.array([104]))

        gdf1 = merge_overlaps(self.gdf, 10, 1)
        assert_equal(gdf1.area.values, numpy.array([104]))

        gdf1 = merge_overlaps(self.gdf, 1, 0)
        assert_equal(gdf1.area.values, numpy.array([104]))

        gdf1 = merge_overlaps(self.gdf, 1, 1)
        assert_equal(gdf1.area.values, numpy.array([100,8]))
    
    def test_merge_overlaps_multiple(self):
        gdf1 = merge_overlaps(self.gdf2, 10, 0)
        assert_equal(gdf1.area.values, numpy.array([200]))
>>>>>>> 012f6dd5
<|MERGE_RESOLUTION|>--- conflicted
+++ resolved
@@ -5,12 +5,7 @@
 from numpy.testing import assert_equal
 from shapely.geometry import box
 
-<<<<<<< HEAD
-from geoplanar.overlap import is_overlapping, trim_overlaps, merge_touching
-=======
-from geoplanar.overlap import is_overlapping, trim_overlaps, merge_overlaps
->>>>>>> 012f6dd5
-
+from geoplanar.overlap import is_overlapping, trim_overlaps, merge_overlaps, merge_touching
 
 class TestOverlap:
     def setup_method(self):
@@ -37,21 +32,7 @@
 
         gdf1 = trim_overlaps(self.gdf2)
         assert_equal(gdf1.area.values, numpy.array([96.0, 96.0, 8.0]))
-
-<<<<<<< HEAD
-class TestTouching:
-    def setup_method(self):
-        self.p1 = box(0, 0, 1, 1)
-        self.p2 = box(1, 0, 11, 10)
-        self.p3 = box(15, 0, 25, 10)
-        self.p4 = box(0, 15, 1, 16)
-        self.gdf = geopandas.GeoDataFrame(geometry=[self.p1, self.p2, self.p3, self.p4])
-        self.index = [0, 3]
-
-    def test_merge_touching(self):
-        gdf1 = merge_touching(self.gdf,self.index)
-        assert_equal(gdf1.area.values, numpy.array([101,100]))
-=======
+        
     def test_merge_overlaps(self):
         gdf1 = merge_overlaps(self.gdf, 10, 0)
         assert_equal(gdf1.area.values, numpy.array([104]))
@@ -64,8 +45,20 @@
 
         gdf1 = merge_overlaps(self.gdf, 1, 1)
         assert_equal(gdf1.area.values, numpy.array([100,8]))
-    
+        
     def test_merge_overlaps_multiple(self):
         gdf1 = merge_overlaps(self.gdf2, 10, 0)
         assert_equal(gdf1.area.values, numpy.array([200]))
->>>>>>> 012f6dd5
+
+class TestTouching:
+    def setup_method(self):
+        self.p1 = box(0, 0, 1, 1)
+        self.p2 = box(1, 0, 11, 10)
+        self.p3 = box(15, 0, 25, 10)
+        self.p4 = box(0, 15, 1, 16)
+        self.gdf = geopandas.GeoDataFrame(geometry=[self.p1, self.p2, self.p3, self.p4])
+        self.index = [0, 3]
+
+    def test_merge_touching(self):
+        gdf1 = merge_touching(self.gdf,self.index)
+        assert_equal(gdf1.area.values, numpy.array([101,100]))