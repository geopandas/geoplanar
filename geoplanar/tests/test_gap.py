--- conflicted
+++ resolved
@@ -19,16 +19,10 @@
 def test_gaps():
     p1 = box(0, 0, 10, 10)
     p2 = Polygon([(10, 10), (12, 8), (10, 6), (12, 4), (10, 2), (20, 5)])
-<<<<<<< HEAD
-    gdf = geopandas.GeoDataFrame(geometry=[p1, p2])
-    h = gaps(gdf)
-    assert_equal(h.area.values, numpy.array([4.0, 4.0]))
-=======
     gdf = geopandas.GeoDataFrame(geometry=[p1, p2], crs=4326)
     h = gaps(gdf)
     assert_equal(h.area.values, numpy.array([4.0, 4.0]))
     assert gdf.crs.equals(h.crs)
->>>>>>> 28cc0d80
 
 
 def test_fill_gaps():
@@ -39,11 +33,8 @@
     assert_equal(gdf1.area.values, numpy.array([108.0, 32.0]))
     gdf1 = fill_gaps(gdf, largest=False)
     assert_equal(gdf1.area.values, numpy.array([100.0, 40.0]))
-<<<<<<< HEAD
     gdf1 = fill_gaps(gdf, largest=None)
     assert_equal(gdf1.area.values, numpy.array([108.0, 32.0]))
-=======
->>>>>>> 28cc0d80
     p1 = box(0, 0, 10, 10)
     p2 = Polygon([(10, 10), (12, 8), (10, 6), (12, 4), (10, 2), (20, 5)])
     gdf = geopandas.GeoDataFrame(geometry=[p1, p2])
